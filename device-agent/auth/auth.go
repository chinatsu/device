package auth

import (
	"context"
	"encoding/json"
	"fmt"
	"net/http"
	"net/url"
	"strings"
	"time"

	"github.com/nais/device/apiserver/kekw"
	log "github.com/sirupsen/logrus"
)

type SessionInfo struct {
	Key    string `json:"key"`
	Expiry int64  `json:"expiry"`
}

func RunFlow(ctx context.Context, authURL, apiserverURL, platform, serial string) (*SessionInfo, error) {
	ctx, cancel := context.WithTimeout(ctx, 3*time.Minute)
	defer cancel()

	handler := http.NewServeMux()

	sessionInfo := make(chan *SessionInfo)
	// define a handler that will get the authorization code, call the login endpoint to get a new session, and close the HTTP server
	handler.HandleFunc("/", func(w http.ResponseWriter, r *http.Request) {
<<<<<<< HEAD
		codeRequestURL := url.URL{
			Scheme: "http",
			Host: strings.Split(apiserverURL, "://")[1],
			Path: "/",
=======
		url := url.URL{
			Scheme:   "http",
			Host:     strings.Split(apiserverURL, "://")[1],
			Path:     "/",
>>>>>>> 8b082c3c
			RawQuery: r.URL.RawQuery,
		}

		codeRequest, _ := http.NewRequest(http.MethodGet, codeRequestURL.String(), nil)
		codeRequest.Header.Add("x-naisdevice-platform", platform)
		codeRequest.Header.Add("x-naisdevice-serial", serial)

		resp, err := http.DefaultClient.Do(codeRequest.WithContext(ctx))
		if err != nil {
			log.Errorf("Sending auth code to apiserver login: %v", err)
			sessionInfo <- nil
			return
		}

		var si SessionInfo
		if err := json.NewDecoder(resp.Body).Decode(&si); err != nil {
			log.Errorf("Reading session info from response body: %v", err)
			sessionInfo <- nil
			return
		}

		successfulResponse(w, "Successfully authenticated 👌 Close me pls")
		sessionInfo <- &si
	})

	server := &http.Server{Addr: "127.0.0.1:51800", Handler: handler}
	go server.ListenAndServe()
	defer server.Close()

	err := openDefaultBrowser(authURL)
	if err != nil {
		log.Errorf("opening browser, err: %v", err)
		// Don't return, as this is not fatal (user can open browser manually)
	}
	fmt.Printf("If the browser didn't open, visit this url to sign in: %v\n", authURL)

	var si *SessionInfo
	select {
	case si = <-sessionInfo:
		break
	case <-time.After(3 * time.Minute):
		log.Warn("timed out waiting for authentication flow")
		break
	}

	if si == nil {
		return nil, fmt.Errorf("no session info received")
	}

	return si, nil
}

func failureResponse(w http.ResponseWriter, msg string) {
	w.Header().Set("content-type", "text/html;charset=utf8")
	_, _ = fmt.Fprintf(w, `
<div style="position:absolute;left:50%%;top:50%%;margin-top:-150px;margin-left:-200px;height:300px;width:400px;bottom:50%%;background-color:#f5f5f5;border:1px solid #d9d9d9;border-radius:4px">
<img style="width:100px;display:block;margin:auto;margin-top:50px" width="100" src="data:image/jpeg;base64,%s"/>
<p style="margin-top: 70px" align="center">
  %s
</p>
</div>
`, kekw.SadKekW, msg)
}

func successfulResponse(w http.ResponseWriter, msg string) {
	w.Header().Set("content-type", "text/html;charset=utf8")
	_, _ = fmt.Fprintf(w, `
<div style="position:absolute;left:50%%;top:50%%;margin-top:-150px;margin-left:-200px;height:300px;width:400px;bottom:50%%;background-color:#f5f5f5;border:1px solid #d9d9d9;border-radius:4px">
<img style="width:100px;display:block;margin:auto;margin-top:50px" width="100" src="data:image/jpeg;base64,%s"/>
<p style="margin-top: 70px" align="center">
  %s
</p>
</div>
`, kekw.HappyKekW, msg)
}<|MERGE_RESOLUTION|>--- conflicted
+++ resolved
@@ -27,17 +27,10 @@
 	sessionInfo := make(chan *SessionInfo)
 	// define a handler that will get the authorization code, call the login endpoint to get a new session, and close the HTTP server
 	handler.HandleFunc("/", func(w http.ResponseWriter, r *http.Request) {
-<<<<<<< HEAD
 		codeRequestURL := url.URL{
-			Scheme: "http",
-			Host: strings.Split(apiserverURL, "://")[1],
-			Path: "/",
-=======
-		url := url.URL{
 			Scheme:   "http",
 			Host:     strings.Split(apiserverURL, "://")[1],
 			Path:     "/",
->>>>>>> 8b082c3c
 			RawQuery: r.URL.RawQuery,
 		}
 
