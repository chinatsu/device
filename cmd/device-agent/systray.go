package main

import (
	"context"
	"encoding/json"
	"fmt"
	"io/ioutil"
	"net/http"
	"os"
	"os/exec"
	"os/signal"
	"path/filepath"
	"syscall"
	"time"

	"github.com/gen2brain/beeep"
	"github.com/getlantern/systray"
	"github.com/nais/device/device-agent/apiserver"
	"github.com/nais/device/device-agent/auth"
	"github.com/nais/device/device-agent/browser"
	"github.com/nais/device/device-agent/filesystem"
	"github.com/nais/device/device-agent/runtimeconfig"
	"github.com/nais/device/pkg/version"
	log "github.com/sirupsen/logrus"
)

type ProgramState int

const (
	StateDisconnected ProgramState = iota
	StateNewVersion
	StateBootstrapping
	StateConnecting
	StateConnected
	StateDisconnecting
	StateQuitting
	StateSavingConfiguration
)

const (
	versionCheckInterval      = 2 * time.Minute
	gatewayRefreshInterval    = 10 * time.Second
	initialGatewayRefreshWait = 2 * time.Second
	initialConnectWait        = initialGatewayRefreshWait
<<<<<<< HEAD
=======
	healthCheckInterval       = 5 * time.Second
>>>>>>> 13f7e9bb
)

type GuiState struct {
	ProgramState ProgramState
	Gateways     apiserver.Gateways
}

func (g GuiState) String() string {
	switch g.ProgramState {
	case StateDisconnected:
		return "Disconnected"
	case StateBootstrapping:
		return "Bootstrapping..."
	case StateConnecting:
		return "Connecting..."
	case StateNewVersion:
		fallthrough
	case StateSavingConfiguration:
		fallthrough
	case StateConnected:
		return fmt.Sprintf("Connected since %s", connectedTime.Format(time.Kitchen))
	case StateDisconnecting:
		return "Disconnecting..."
	case StateQuitting:
		return "Quitting..."
	default:
		return "Unknown state!!!"
	}
}

var (
	state         = StateDisconnected
	newstate      = make(chan ProgramState, 64)
	connectedTime = time.Now()
)

func handleUserEvents(mVersion, mConnect, mQuit *systray.MenuItem, interrupt chan os.Signal) {
	for {
		select {
		case <-mVersion.ClickedCh:
			browser.OpenDefaultBrowser("https://github.com/nais/device/releases/latest")
		case <-mConnect.ClickedCh:
			if state == StateDisconnected {
				newstate <- StateConnecting
			} else {
				newstate <- StateDisconnecting
			}
		case <-mQuit.ClickedCh:
			newstate <- StateQuitting
		case <-interrupt:
			log.Info("Received interrupt, shutting down gracefully.")
			newstate <- StateQuitting
		}
	}
}

func mainloop(updateGUI func(guiState GuiState)) {
	var rc *runtimeconfig.RuntimeConfig
	var err error

	stop := make(chan interface{}, 1)

	for st := range newstate {
		oldstate := state
		state = st

		//noinspection GoNilness
		updateGUI(GuiState{
			ProgramState: state,
			Gateways:     rc.GetGateways(),
		})

		switch state {
		case StateDisconnected:
		case StateBootstrapping:
			ctx, cancel := context.WithTimeout(context.Background(), time.Minute*3)
			rc, err = runtimeconfig.New(cfg, ctx)
			cancel()
			if err != nil {
				notify(err.Error())
				newstate <- StateDisconnected
				continue
			}
			err = WriteConfigFile(rc.Config.WireGuardConfigPath, *rc)
			if err != nil {
				err = fmt.Errorf("unable to write WireGuard configuration file: %w", err)
				notify(err.Error())
				newstate <- StateDisconnected
				continue
			}
			newstate <- StateConnecting

		case StateConnecting:
			if rc == nil {
				newstate <- StateBootstrapping
				continue
			}
			time.Sleep(initialConnectWait) // allow wireguard to syncconf
			ctx, cancel := context.WithTimeout(context.Background(), time.Second*5)
			rc.SessionInfo, err = auth.EnsureAuth(rc.SessionInfo, ctx, rc.Config.APIServer, rc.Config.Platform, rc.Serial)
			cancel()

			if err == nil {
				go synchronizeGateways(gatewayRefreshInterval, stop, rc)
				go checkGatewayHealth(healthCheckInterval, rc)
				go checkVersion(versionCheckInterval)
				newstate <- StateConnected
				notify("connected")
<<<<<<< HEAD
				go synchronizeGateways(stop, rc)
				go checkVersion(newstate)
=======
>>>>>>> 13f7e9bb
				connectedTime = time.Now()
			} else {
				newstate <- StateDisconnected
				notify(err.Error())
			}

		case StateNewVersion:
			newstate <- StateConnected
		case StateConnected:

		case StateQuitting:
			fallthrough
		case StateDisconnecting:
			if oldstate == StateConnected {
				stop <- new(interface{})
			}
			if rc != nil {
				err := DeleteConfigFile(rc.Config.WireGuardConfigPath)
				if err != nil {
					notify("error synchronizing WireGuard config: %s", err)
				}
			}
			newstate <- StateDisconnected

			if state == StateQuitting {
				systray.Quit()
			}

		case StateSavingConfiguration:
			// TODO: Bør vi egentlig skrive fila på nytt hvert 10 sekund om det ikke er endringer?
			err = WriteConfigFile(rc.Config.WireGuardConfigPath, *rc)
			if err != nil {
				err = fmt.Errorf("unable to write WireGuard configuration file: %w", err)
				notify(err.Error())
				return
			}
			newstate <- StateConnected
		}
	}
}
<<<<<<< HEAD
func checkVersion(newState chan ProgramState) {
=======

func checkGatewayHealth(interval time.Duration, rc *runtimeconfig.RuntimeConfig) {
	ticker := time.Tick(interval)
	for {
		select {
		case <-ticker:
			for _, gw := range rc.Gateways {
				err := ping(gw.IP)
				if err == nil {
					gw.Healthy = true
					log.Debugf("Successfully pinged gateway %v with ip: %v", gw.Name, gw.IP)
				} else {
					gw.Healthy = false
					log.Errorf("unable to ping host %s: %v", gw.IP, err)
				}
			}

		}

	}
}

func checkVersion(interval time.Duration) {
>>>>>>> 13f7e9bb
	type response struct {
		Tag string `json:"tag_name"`
	}

	ticker := time.NewTicker(interval)
	for {
		select {
		case <-ticker.C:
			log.Info("Checking release version on github")
			resp, err := http.Get("https://api.github.com/repos/nais/device/releases/latest")
			if err != nil {
				log.Errorf("Unable to retrieve current release version %s", err)
			}
			body, err := ioutil.ReadAll(resp.Body)
			resp.Body.Close()
			res := response{}
			err = json.Unmarshal(body, &res)
			if err != nil {
				log.Errorf("unable to unmarshall response: %s", err)
			}
			if version.Version != res.Tag {
				newState <- StateNewVersion
				notify("New version of device agent available: https://doc.nais.io/device/install#installation")
				return
			}
		}
	}
}
func synchronizeGateways(interval time.Duration, stop chan interface{}, rc *runtimeconfig.RuntimeConfig) {
	// Sleeping whilst waiting for API-server connection; waiting for wireguard to sync configuration
	time.Sleep(initialGatewayRefreshWait)

	ctx, cancel := context.WithTimeout(context.Background(), gatewayRefreshInterval)
	fetchDeviceConfig(ctx, rc)
	cancel()

	ticker := time.NewTicker(interval)

	for {
		select {
		case <-ticker.C:
			ctx, cancel := context.WithTimeout(context.Background(), gatewayRefreshInterval)
			fetchDeviceConfig(ctx, rc)
			cancel()
		case <-stop:
			return
		}
	}
}

func fetchDeviceConfig(ctx context.Context, rc *runtimeconfig.RuntimeConfig) {
	gateways, err := apiserver.GetDeviceConfig(rc.SessionInfo.Key, rc.Config.APIServer, ctx)

	if err != nil {
		log.Errorf("unable to get gateway config: %v", err)
		return
	}

	if ue, ok := err.(*apiserver.UnauthorizedError); ok {
		newstate <- StateDisconnecting
		log.Errorf("unauthorized access from apiserver: %v", ue)
		log.Errorf("assuming invalid session; disconnecting.")
		return
	}

	rc.Gateways = gateways

	newstate <- StateSavingConfiguration
}

func readIcon(color string) []byte {
	currentDir, err := filepath.Abs(filepath.Dir(os.Args[0]))
	if err != nil {
		log.Fatal(err)
	}
	iconPath := filepath.Join(currentDir, "..", "Resources", fmt.Sprintf("nais-logo-%s.png", color))
	icon, err := ioutil.ReadFile(iconPath)
	if err != nil {
		log.Errorf("finding icon: %v", err)
	}
	return icon
}

func onReady() {
	systray.SetIcon(readIcon("blue"))
	if err := filesystem.EnsurePrerequisites(&cfg); err != nil {
		notify(fmt.Sprintf("Missing prerequisites: %s", err))
	}

	interrupt := make(chan os.Signal, 1)
	signal.Notify(interrupt, os.Interrupt, syscall.SIGTERM)

	mVersion := systray.AddMenuItem("New version available", "Download new version")
	mVersion.Hide()
	systray.AddSeparator()
	mState := systray.AddMenuItem("", "State")
	mState.Disable()
	systray.AddSeparator()
	mConnect := systray.AddMenuItem("Connect", "Bootstrap the nais device")
	mQuit := systray.AddMenuItem("Quit", "exit the application")
	systray.AddSeparator()
	mCurrentGateways := make(map[string]*systray.MenuItem)

	updateGUI := func(st GuiState) {
		mState.SetTitle("Status: " + st.String())
		switch st.ProgramState {
		case StateNewVersion:
			mVersion.Show()
		case StateDisconnected:
			mConnect.SetTitle("Connect")
			systray.SetIcon(readIcon("red"))
			mConnect.Enable()
		case StateConnected:
			mConnect.SetTitle("Disconnect")
			systray.SetIcon(readIcon("green"))
			mConnect.Enable()
		case StateSavingConfiguration:
			for _, gateway := range st.Gateways {
				if _, ok := mCurrentGateways[gateway.Endpoint]; !ok {
					mCurrentGateways[gateway.Endpoint] = systray.AddMenuItem(gateway.Name, gateway.Endpoint)
					mCurrentGateways[gateway.Endpoint].Disable()
				}
				if gateway.Healthy {
					mCurrentGateways[gateway.Endpoint].Check()
				} else {
					mCurrentGateways[gateway.Endpoint].Uncheck()
				}
			}

		default:
			mConnect.Disable()
		}
	}

	go handleUserEvents(mVersion, mConnect, mQuit, interrupt)
	newstate <- StateDisconnected
	mainloop(updateGUI)
}

func onExit() {
	// This is where we clean up
}

func ping(addr string) error {
	ctx, cancel := context.WithTimeout(context.Background(), time.Second*3)
	cmd := exec.CommandContext(ctx, "ping", "-c", "1", "-t", "1", addr)
	defer cancel()
	if err := cmd.Run(); err != nil {
		return fmt.Errorf("running command %v: %w", cmd, err)
	}
	return nil
}

func notify(format string, args ...interface{}) {
	message := fmt.Sprintf(format, args...)
	err := beeep.Notify("NAIS device", message, "../Resources/nais-logo-red.png")
	log.Infof("sending message to notification centre: %s", message)
	if err != nil {
		log.Errorf("failed sending message due to error: %s", err)
	}
}<|MERGE_RESOLUTION|>--- conflicted
+++ resolved
@@ -42,10 +42,7 @@
 	gatewayRefreshInterval    = 10 * time.Second
 	initialGatewayRefreshWait = 2 * time.Second
 	initialConnectWait        = initialGatewayRefreshWait
-<<<<<<< HEAD
-=======
 	healthCheckInterval       = 5 * time.Second
->>>>>>> 13f7e9bb
 )
 
 type GuiState struct {
@@ -151,14 +148,9 @@
 			if err == nil {
 				go synchronizeGateways(gatewayRefreshInterval, stop, rc)
 				go checkGatewayHealth(healthCheckInterval, rc)
-				go checkVersion(versionCheckInterval)
+				go checkVersion(versionCheckInterval, newstate)
 				newstate <- StateConnected
 				notify("connected")
-<<<<<<< HEAD
-				go synchronizeGateways(stop, rc)
-				go checkVersion(newstate)
-=======
->>>>>>> 13f7e9bb
 				connectedTime = time.Now()
 			} else {
 				newstate <- StateDisconnected
@@ -199,10 +191,6 @@
 		}
 	}
 }
-<<<<<<< HEAD
-func checkVersion(newState chan ProgramState) {
-=======
-
 func checkGatewayHealth(interval time.Duration, rc *runtimeconfig.RuntimeConfig) {
 	ticker := time.Tick(interval)
 	for {
@@ -224,8 +212,7 @@
 	}
 }
 
-func checkVersion(interval time.Duration) {
->>>>>>> 13f7e9bb
+func checkVersion(interval time.Duration, newState chan ProgramState) {
 	type response struct {
 		Tag string `json:"tag_name"`
 	}
