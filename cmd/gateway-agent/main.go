package main

import (
	"encoding/json"
	"fmt"
	"io/ioutil"
	"net/http"
	"os/exec"
	"path"
	"regexp"
	"strings"
	"time"

	"github.com/nais/device/pkg/logger"

	"github.com/coreos/go-iptables/iptables"
	"github.com/nais/device/pkg/version"
	"github.com/prometheus/client_golang/prometheus"
	"github.com/prometheus/client_golang/prometheus/promhttp"
	log "github.com/sirupsen/logrus"
	flag "github.com/spf13/pflag"
)

var (
	cfg                       = DefaultConfig()
	failedConfigFetches       prometheus.Counter
	lastSuccessfulConfigFetch prometheus.Gauge
	registeredDevices         prometheus.Gauge
	connectedDevices          prometheus.Gauge
	currentVersion            prometheus.Counter
)

func init() {
	flag.StringVar(&cfg.Name, "name", cfg.Name, "gateway name")
	flag.StringVar(&cfg.ConfigDir, "config-dir", cfg.ConfigDir, "gateway-agent config directory")
	flag.StringVar(&cfg.TunnelIP, "tunnel-ip", cfg.TunnelIP, "gateway tunnel ip")
	flag.StringVar(&cfg.PrometheusAddr, "prometheus-address", cfg.PrometheusAddr, "prometheus listen address")
	flag.StringVar(&cfg.APIServerURL, "api-server-url", cfg.APIServerURL, "api server URL")
	flag.StringVar(&cfg.APIServerPublicKey, "api-server-public-key", cfg.APIServerPublicKey, "api server public key")
	flag.StringVar(&cfg.APIServerWireGuardEndpoint, "api-server-wireguard-endpoint", cfg.APIServerWireGuardEndpoint, "api server WireGuard endpoint")
	flag.StringVar(&cfg.PrometheusPublicKey, "prometheus-public-key", cfg.PrometheusPublicKey, "prometheus public key")
	flag.StringVar(&cfg.PrometheusTunnelIP, "prometheus-tunnel-ip", cfg.PrometheusTunnelIP, "prometheus tunnel ip")
	flag.BoolVar(&cfg.DevMode, "development-mode", cfg.DevMode, "development mode avoids setting up interface and configuring WireGuard")
	flag.StringVar(&cfg.LogLevel, "log-level", "info", "log level")

	flag.Parse()

	logger.Setup(cfg.LogLevel)
	cfg.WireGuardConfigPath = path.Join(cfg.ConfigDir, "wg0.conf")
	cfg.PrivateKeyPath = path.Join(cfg.ConfigDir, "private.key")
	cfg.APIServerPasswordPath = path.Join(cfg.ConfigDir, "api_secret")
	initMetrics(cfg.Name)
	log.Infof("Version: %s, Revision: %s", version.Version, version.Revision)
}

func initMetrics(name string) {
	currentVersion = prometheus.NewCounter(prometheus.CounterOpts{
		Name:        "current_version",
		Help:        "current running version",
		Namespace:   "naisdevice",
		Subsystem:   "gateway_agent",
		ConstLabels: prometheus.Labels{"name": name, "version": version.Version},
	})
	failedConfigFetches = prometheus.NewCounter(prometheus.CounterOpts{
		Name:        "failed_config_fetches",
		Help:        "count of failed config fetches",
		Namespace:   "naisdevice",
		Subsystem:   "gateway_agent",
		ConstLabels: prometheus.Labels{"name": name, "version": version.Version},
	})
	lastSuccessfulConfigFetch = prometheus.NewGauge(prometheus.GaugeOpts{
		Name:        "last_successful_config_fetch",
		Help:        "time since last successful config fetch",
		Namespace:   "naisdevice",
		Subsystem:   "gateway_agent",
		ConstLabels: prometheus.Labels{"name": name, "version": version.Version},
	})
	registeredDevices = prometheus.NewGauge(prometheus.GaugeOpts{
		Name:        "number_of_registered_devices",
		Help:        "number of registered devices on a gateway",
		Namespace:   "naisdevice",
		Subsystem:   "gateway_agent",
		ConstLabels: prometheus.Labels{"name": name, "version": version.Version},
	})
	connectedDevices = prometheus.NewGauge(prometheus.GaugeOpts{
		Name:        "number_of_connected_devices",
		Help:        "number of connected devices on a gateway",
		Namespace:   "naisdevice",
		Subsystem:   "gateway_agent",
		ConstLabels: prometheus.Labels{"name": name, "version": version.Version},
	})
	prometheus.MustRegister(failedConfigFetches)
	prometheus.MustRegister(lastSuccessfulConfigFetch)
	prometheus.MustRegister(registeredDevices)
	prometheus.MustRegister(connectedDevices)
	prometheus.MustRegister(currentVersion)
}

// Gateway agent ensures desired configuration as defined by the apiserver
// is synchronized and enforced by the local wireguard process on the gateway.
//
// Prerequisites:
// - controlplane tunnel is set up/apiserver is reachable at `Config.APIServerURL`
//
// Prereqs for MVP (at least):
//
// - wireguard keypair is generated and provided as `Config.{Public,Private}Key`
// - gateway is registered
// - tunnel ip is configured on wireguard interface for dataplane (see below)
//
// # ip link add dev wg0 type wireguard
// # ip addr add <tunnelip> wg0
// # ip link set wg0 up
type GatewayConfig struct {
	Devices []Device `json:"devices"`
	Routes  []string `json:"routes"`
}

type Device struct {
	PSK       string `json:"psk"`
	PublicKey string `json:"publicKey"`
	IP        string `json:"ip"`
}

func main() {
	go func() {
		log.Infof("Prometheus serving metrics at %v", cfg.PrometheusAddr)
		_ = http.ListenAndServe(cfg.PrometheusAddr, promhttp.Handler())
	}()

	log.Info("starting gateway-agent")

	if !cfg.DevMode {
		if err := setupInterface(cfg.TunnelIP); err != nil {
			log.Fatalf("setting up interface: %v", err)
		}

		var err error
		cfg.IPTables, err = iptables.New()
		if err != nil {
			log.Fatalf("setting up iptables %v", err)
		}

		cfg.DefaultInterface, cfg.DefaultInterfaceIP, err = getDefaultInterfaceInfo()
		if err != nil {
			log.Fatalf("Getting default interface info: %v", err)
		}

		err = setupIptables(cfg)
		if err != nil {
			log.Fatalf("Setting up iptables defaults: %v", err)
		}
	} else {
		log.Infof("Skipping interface setup")
	}

	privateKey, err := readFileToString(cfg.PrivateKeyPath)
	if err != nil {
		log.Fatalf("reading private key: %s", err)
	}

	baseConfig := GenerateBaseConfig(cfg, privateKey)
	if err := actuateWireGuardConfig(baseConfig, cfg.WireGuardConfigPath, cfg.DevMode); err != nil {
		log.Fatalf("actuating base config: %v", err)
	}

<<<<<<< HEAD
	go checkForNewRelease()

	cfg.APIServerPassword, err = readFileToString(cfg.APIServerPasswordPath)
	if err != nil {
		log.Fatalf("reading API server password: %s", err)
	}
	if len(cfg.APIServerPassword) == 0 {
		log.Fatalf("API server password file empty: %s", cfg.APIServerPasswordPath)
	}

=======
>>>>>>> 5c6d54bf
	for range time.NewTicker(10 * time.Second).C {
		log.Infof("getting config")
		gatewayConfig, err := getGatewayConfig(cfg)
		if err != nil {
			log.Error(err)
			failedConfigFetches.Inc()
			continue
		}

		err = updateConnectedDevicesMetrics(cfg)
		if err != nil {
			log.Errorf("Unable to execute command: %v", err)
		}

		lastSuccessfulConfigFetch.SetToCurrentTime()

		log.Debugf("%+v\n", gatewayConfig)

		peerConfig := GenerateWireGuardPeers(gatewayConfig.Devices)
		if err := actuateWireGuardConfig(baseConfig+peerConfig, cfg.WireGuardConfigPath, cfg.DevMode); err != nil {
			log.Errorf("actuating WireGuard config: %v", err)
		}

		err = forwardRoutes(cfg, gatewayConfig.Routes)
		if err != nil {
			log.Errorf("forwarding routes: %v", err)
		}
	}
}

func readFileToString(filePath string) (string, error) {
	b, err := ioutil.ReadFile(filePath)
	return string(b), err
}

func getGatewayConfig(config Config) (*GatewayConfig, error) {
	gatewayConfigURL := fmt.Sprintf("%s/gatewayconfig", config.APIServerURL)
	req, err := http.NewRequest(http.MethodGet, gatewayConfigURL, nil)
	if err != nil {
		return nil, fmt.Errorf("creating http request: %w", err)
	}

	req.SetBasicAuth(config.Name, config.APIServerPassword)

	resp, err := http.DefaultClient.Do(req)
	if err != nil {
		return nil, fmt.Errorf("getting peer config from apiserver: %w", err)
	}

	defer resp.Body.Close()

	b, err := ioutil.ReadAll(resp.Body)
	if err != nil {
		return nil, fmt.Errorf("reading bytes, %w", err)
	}

	if resp.StatusCode != http.StatusOK {
		return nil, fmt.Errorf("fetching gatewayConfig from apiserver: %v %v %v", resp.StatusCode, resp.Status, string(b))
	}

	var gatewayConfig GatewayConfig
	err = json.Unmarshal(b, &gatewayConfig)
	if err != nil {
		return nil, fmt.Errorf("unmarshal json from apiserver: bytes: %v, error: %w", string(b), err)
	}

	registeredDevices.Set(float64(len(gatewayConfig.Devices)))

	return &gatewayConfig, nil
}

type Config struct {
	APIServerURL               string
	Name                       string
	TunnelIP                   string
	ConfigDir                  string
	WireGuardConfigPath        string
	APIServerPublicKey         string
	APIServerWireGuardEndpoint string
	PrivateKeyPath             string
	APIServerTunnelIP          string
	DevMode                    bool
	PrometheusAddr             string
	PrometheusPublicKey        string
	PrometheusTunnelIP         string
	APIServerPassword          string
	APIServerPasswordPath      string
	LogLevel                   string
	IPTables                   *iptables.IPTables
	DefaultInterface           string
	DefaultInterfaceIP         string
}

func DefaultConfig() Config {
	return Config{
		APIServerURL:      "http://10.255.240.1",
		APIServerTunnelIP: "10.255.240.1",
		ConfigDir:         "/usr/local/etc/nais-device",
		PrometheusAddr:    ":3000",
		LogLevel:          "info",
	}
}

func setupInterface(tunnelIP string) error {
	if err := exec.Command("ip", "link", "del", "wg0").Run(); err != nil {
		log.Infof("pre-deleting WireGuard interface (ok if this fails): %v", err)
	}

	run := func(commands [][]string) error {
		for _, s := range commands {
			cmd := exec.Command(s[0], s[1:]...)

			if out, err := cmd.CombinedOutput(); err != nil {
				return fmt.Errorf("running %v: %w: %v", cmd, err, string(out))
			} else {
				fmt.Printf("%v: %v\n", cmd, string(out))
			}
		}
		return nil
	}

	commands := [][]string{
		{"ip", "link", "add", "dev", "wg0", "type", "wireguard"},
		{"ip", "link", "set", "wg0", "mtu", "1360"},
		{"ip", "address", "add", "dev", "wg0", tunnelIP + "/21"},
		{"ip", "link", "set", "wg0", "up"},
	}

	return run(commands)
}

func GenerateBaseConfig(cfg Config, privateKey string) string {
	template := `[Interface]
PrivateKey = %s
ListenPort = 51820

[Peer] # apiserver
PublicKey = %s
AllowedIPs = %s/32
Endpoint = %s

[Peer] # prometheus
PublicKey = %s
AllowedIPs = %s/32

`

	return fmt.Sprintf(template, privateKey, cfg.APIServerPublicKey, cfg.APIServerTunnelIP, cfg.APIServerWireGuardEndpoint, cfg.PrometheusPublicKey, cfg.PrometheusTunnelIP)
}

func GenerateWireGuardPeers(devices []Device) string {
	peerTemplate := `[Peer]
PublicKey = %s
AllowedIPs = %s
`
	var peers string

	for _, device := range devices {
		peers += fmt.Sprintf(peerTemplate, device.PublicKey, device.IP)
	}

	return peers
}

func updateConnectedDevicesMetrics(cfg Config) error {
	if cfg.DevMode {
		connectedDevices.Set(1337)
		return nil
	}

	output, err := exec.Command("wg", "show", "wg0", "endpoints").Output()
	if err != nil {
		return err
	}
	re := regexp.MustCompile(`\d{1,3}\.\d{1,3}\.\d{1,3}\.\d{1,3}:\d{1,5}`)
	matches := re.FindAll(output, -1)

	numConnectedDevices := float64(len(matches))
	connectedDevices.Set(numConnectedDevices)
	return nil
}

// actuateWireGuardConfig runs syncconfig with the provided WireGuard config
func actuateWireGuardConfig(wireGuardConfig, wireGuardConfigPath string, devMode bool) error {
	if err := ioutil.WriteFile(wireGuardConfigPath, []byte(wireGuardConfig), 0600); err != nil {
		return fmt.Errorf("writing WireGuard config to disk: %w", err)
	}

	cmd := exec.Command("wg", "syncconf", "wg0", wireGuardConfigPath)

	if !devMode {
		if err := cmd.Run(); err != nil {
			return fmt.Errorf("running syncconf: %w", err)
		}
	} else {
		log.Infof("DevMode: would run %v here", cmd)
	}

	log.Debugf("Actuated WireGuard config: %v", wireGuardConfigPath)

	return nil
}

func setupIptables(cfg Config) error {
	err := cfg.IPTables.ChangePolicy("filter", "FORWARD", "DROP")
	if err != nil {
		return fmt.Errorf("setting FORWARD policy to DROP: %w", err)
	}

	// Allow ESTABLISHED,RELATED from wg0 to default interface
	err = cfg.IPTables.AppendUnique("filter", "FORWARD", "-i", "wg0", "-o", cfg.DefaultInterface, "-m", "conntrack", "--ctstate", "ESTABLISHED,RELATED", "-j", "ACCEPT")
	if err != nil {
		return fmt.Errorf("adding default forward rule: %w", err)
	}

	// Allow ESTABLISHED,RELATED from default interface to wg0
	err = cfg.IPTables.AppendUnique("filter", "FORWARD", "-i", cfg.DefaultInterface, "-o", "wg0", "-m", "conntrack", "--ctstate", "ESTABLISHED,RELATED", "-j", "ACCEPT")
	if err != nil {
		return fmt.Errorf("adding default forward rule: %w", err)
	}

	return nil
}

func getDefaultInterfaceInfo() (string, string, error) {
	cmd := exec.Command("ip", "route", "get", "1.1.1.1")
	out, err := cmd.CombinedOutput()

	if err != nil {
		return "", "", fmt.Errorf("getting default gateway: %w", err)
	}

	return ParseDefaultInterfaceOutput(out)
}

func ParseDefaultInterfaceOutput(output []byte) (string, string, error) {
	lines := strings.Split(string(output), "\n")
	parts := strings.Split(lines[0], " ")
	if len(parts) != 9 {
		log.Errorf("wrong number of parts in output: '%v', output: '%v'", len(parts), string(output))
		//return "", "", fmt.Errorf("wrong number of parts in output: '%v', output: '%v'", len(parts), string(output))
	}

	interfaceName := parts[4]
	if len(interfaceName) < 4 {
		return "", "", fmt.Errorf("weird interface name: '%v'", interfaceName)
	}

	interfaceIP := parts[6]

	if len(strings.Split(interfaceIP, ".")) != 4 {
		return "", "", fmt.Errorf("weird interface ip: '%v'", interfaceIP)
	}

	return interfaceName, interfaceIP, nil
}

func forwardRoutes(cfg Config, routes []string) error {
	var err error

	for _, ip := range routes {
		err = cfg.IPTables.AppendUnique("nat", "POSTROUTING", "-o", cfg.DefaultInterface, "-p", "tcp", "-d", ip, "-j", "SNAT", "--to-source", cfg.DefaultInterfaceIP)
		if err != nil {
			return fmt.Errorf("setting up snat: %w", err)
		}

		err = cfg.IPTables.AppendUnique("filter", "FORWARD", "-i", "wg0", "-o", cfg.DefaultInterface, "-p", "tcp", "--syn", "-d", ip, "-m", "conntrack", "--ctstate", "NEW", "-j", "ACCEPT")
		if err != nil {
			return fmt.Errorf("setting up forward: %w", err)
		}
	}

	return nil
}<|MERGE_RESOLUTION|>--- conflicted
+++ resolved
@@ -164,9 +164,6 @@
 		log.Fatalf("actuating base config: %v", err)
 	}
 
-<<<<<<< HEAD
-	go checkForNewRelease()
-
 	cfg.APIServerPassword, err = readFileToString(cfg.APIServerPasswordPath)
 	if err != nil {
 		log.Fatalf("reading API server password: %s", err)
@@ -175,8 +172,6 @@
 		log.Fatalf("API server password file empty: %s", cfg.APIServerPasswordPath)
 	}
 
-=======
->>>>>>> 5c6d54bf
 	for range time.NewTicker(10 * time.Second).C {
 		log.Infof("getting config")
 		gatewayConfig, err := getGatewayConfig(cfg)
