package config

type Config struct {
	DbConnURI   string
<<<<<<< HEAD
=======
	SlackToken  string
>>>>>>> b16232e1
	BindAddress string
}

func DefaultConfig() Config {
	return Config{
		BindAddress: "10.255.240.1:80",
	}
}<|MERGE_RESOLUTION|>--- conflicted
+++ resolved
@@ -2,10 +2,7 @@
 
 type Config struct {
 	DbConnURI   string
-<<<<<<< HEAD
-=======
 	SlackToken  string
->>>>>>> b16232e1
 	BindAddress string
 }
 
